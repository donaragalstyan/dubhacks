--- conflicted
+++ resolved
@@ -172,157 +172,6 @@
         with st.spinner("Uploading exercise recording..."):
             files = {"file": (exercise_file.name, exercise_file, "audio/mpeg")}
             upload_response = requests.post("http://localhost:8000/api/upload-recording", files=files)
-<<<<<<< HEAD
-            st.write(f"Upload response status: {upload_response.status_code}")  # Debug log
-            
-            if upload_response.status_code == 200:
-                upload_data = upload_response.json()
-                st.write(f"Upload response data: {upload_data}")  # Debug log
-                recording_url = upload_data.get("recordingUrl")
-                st.write(f"Recording URL: {recording_url}")  # Debug log
-                
-                # Then, analyze the exercise
-                with st.spinner(f"Analyzing your {focus_area} exercise..."):
-                    # Define constraints based on focus area
-                    constraints = {}
-                    if focus_area == "pace":
-                        constraints = {
-                            "pace_range": {"min": 120, "max": 150}
-                        }
-                    elif focus_area == "fillers":
-                        constraints = {
-                            "max_fillers": 3
-                        }
-                    elif focus_area == "clarity":
-                        constraints = {
-                            "min_clarity_score": 70
-                        }
-                    elif focus_area == "confidence":
-                        constraints = {
-                            "min_confidence_score": 70
-                        }
-                    elif focus_area == "tone":
-                        constraints = {
-                            "required_tones": ["POSITIVE", "PROFESSIONAL"]
-                        }
-
-                    # Format the request payload
-                    analysis_payload = {
-                        "recording_url": recording_url,
-                        "focus_area": focus_area,  # This comes from the selectbox above
-                        "constraints": constraints
-                    }
-                    st.write("Prepared analysis request:")
-                    st.write(f"Focus area: {focus_area}")
-                    st.write(f"Full payload: {analysis_payload}")  # Debug log
-                    st.write("Note: Sending request with properly formatted data...")  # Debug log
-                    
-                    if not recording_url:
-                        st.error("No recording URL available")
-                        st.stop()
-
-                    try:
-                        st.write("Sending analysis request...")  # Debug log
-                        analysis_response = requests.post(
-                            "http://localhost:8000/api/analyze-exercise",
-                            json=analysis_payload,
-                            headers={"Content-Type": "application/json"}
-                        )
-                        st.write(f"Analysis response status: {analysis_response.status_code}")  # Debug log
-                        st.write(f"Analysis response text: {analysis_response.text}")  # Debug log
-                    except Exception as e:
-                        st.error(f"Analysis request failed: {str(e)}")
-                        st.stop()
-                    
-                    if analysis_response.status_code == 200:
-                        data = analysis_response.json()
-                        feedback = data.get("feedback", {})
-                        analysis = feedback.get("analysis", {})
-                        
-                        st.success("Exercise analysis complete!")
-                        
-                        # Main header for exercise results
-                        st.header("🎯 Exercise Results")
-                        
-                        # Display basic metrics in columns
-                        col1, col2 = st.columns(2)
-                        
-                        with col1:
-                            st.subheader("📊 Performance Metrics")
-                            word_count = feedback.get("word_count", 0)
-                            duration = feedback.get("duration_seconds", 0)
-                            st.metric("Words Spoken", word_count)
-                            st.metric("Duration", f"{duration:.1f}s")
-                        
-                        with col2:
-                            st.subheader("� Target Status")
-                            analysis = feedback.get("analysis", {})
-                            status = analysis.get("status", "unknown")
-                            
-                            if status == "on_target":
-                                st.success("✨ Target Achieved!")
-                            elif status == "needs_work":
-                                st.warning("� Keep Practicing")
-                            
-                            # Display metrics based on focus area
-                            if focus_area == "pace":
-                                pace = analysis.get("pace_wpm")
-                                target_range = analysis.get("target_range", "120-150 WPM")
-                                st.metric("Speaking Pace", f"{pace:.1f} WPM")
-                                st.info(f"Target Range: {target_range}")
-                            
-                            elif focus_area == "fillers":
-                                filler_count = analysis.get("filler_count", 0)
-                                target_max = analysis.get("target_max", 3)
-                                st.metric("Filler Words", filler_count)
-                                st.info(f"Target: Maximum {target_max} filler words")
-                                
-                                # Show filler word breakdown if any found
-                                per_filler = analysis.get("per_filler", {})
-                                if per_filler:
-                                    with st.expander("See filler word details"):
-                                        for word, count in per_filler.items():
-                                            st.text(f"'{word}': {count} times")
-                            
-                            elif focus_area == "clarity":
-                                clarity_score = analysis.get("clarity_score", 0)
-                                target_min = analysis.get("target_min", 70)
-                                st.metric("Clarity Score", f"{clarity_score}/100")
-                                st.info(f"Target: Minimum score of {target_min}")
-                            
-                            elif focus_area == "confidence":
-                                confidence_score = analysis.get("confidence_score", 0)
-                                target_min = analysis.get("target_min", 70)
-                                st.metric("Confidence Score", f"{confidence_score}/100")
-                                st.info(f"Target: Minimum score of {target_min}")
-                            
-                            elif focus_area == "tone":
-                                tone = analysis.get("tone_classification", "NEUTRAL")
-                                target_tones = analysis.get("target_tones", ["POSITIVE"])
-                                st.metric("Primary Tone", tone.title())
-                                st.info(f"Target: {', '.join(t.title() for t in target_tones)}")
-                                
-                                # Show tone breakdown
-                                tone_scores = analysis.get("tone_scores", {})
-                                if tone_scores:
-                                    with st.expander("See tone breakdown"):
-                                        for tone, score in tone_scores.items():
-                                            st.progress(score, text=f"{tone.title()}: {score*100:.1f}%")
-
-                        # Display feedback and suggestions
-                        st.subheader("💡 Feedback")
-                        feedback_messages = analysis.get("feedback", [])
-                        for message in feedback_messages:
-                            if "great" in message.lower() or "excellent" in message.lower():
-                                st.success(message)
-                            else:
-                                st.info(message)
-                                
-                        # Show transcript
-                        st.subheader("📝 Transcript")
-                        transcript = feedback.get("transcript", "No transcript available")
-                        st.text_area("Your Speech", transcript, height=100, disabled=True)
-=======
 
         if upload_response.status_code == 200:
             upload_data = upload_response.json()
@@ -358,48 +207,82 @@
 
                 st.success("✅ Exercise analysis complete!")
                 st.divider()
-                st.subheader("📈 Exercise Feedback")
-
-                # --- Focus-specific feedback ---
-                if focus_area == "pace":
-                    pace = feedback.get("pace_wpm")
-                    if pace:
+
+                # Main metrics in columns
+                col1, col2 = st.columns(2)
+                
+                with col1:
+                    st.subheader("� Exercise Stats")
+                    word_count = feedback.get("word_count", 0)
+                    duration = feedback.get("duration_seconds", 0)
+                    st.metric("Words Spoken", word_count)
+                    st.metric("Duration", f"{duration:.1f}s")
+
+                with col2:
+                    st.subheader("🎯 Focus Area Results")
+                    analysis = feedback.get("analysis", {})
+                    status = analysis.get("status", "unknown")
+                    
+                    # Show achievement status
+                    if status == "on_target":
+                        st.success("✨ Target Achieved!")
+                    elif status == "needs_work":
+                        st.warning("💪 Keep Practicing")
+                    
+                    # Focus-specific metrics
+                    if focus_area == "pace":
+                        pace = analysis.get("pace_wpm")
+                        target_range = analysis.get("target_range", "120-150 WPM")
                         st.metric("Your Pace", f"{pace:.1f} WPM")
-                        if 120 <= pace <= 150:
-                            st.success("🌟 Great pace! Perfect range.")
-                        elif pace < 120:
-                            st.warning("💡 Speak a little faster.")
-                        else:
-                            st.warning("💡 Try slowing down slightly.")
-
-                elif focus_area == "fillers":
-                    filler_data = feedback.get("filler_words", {})
-                    total = filler_data.get("total", 0)
-                    st.metric("Filler Words Used", total)
-                    if total == 0:
-                        st.success("🌟 Excellent! No filler words detected.")
->>>>>>> 001412fc
+                        st.info(f"Target: {target_range}")
+                    
+                    elif focus_area == "fillers":
+                        filler_count = analysis.get("filler_count", 0)
+                        target_max = analysis.get("target_max", 3)
+                        st.metric("Filler Words", str(filler_count))
+                        st.info(f"Target: Max {target_max}")
+                        
+                        # Show detailed breakdown
+                        per_filler = analysis.get("per_filler", {})
+                        if per_filler:
+                            with st.expander("See filler word details"):
+                                for word, count in per_filler.items():
+                                    st.text(f"'{word}': {count} times")
+                    
+                    elif focus_area == "clarity":
+                        clarity_score = analysis.get("clarity_score", 0)
+                        target_min = analysis.get("target_min", 70)
+                        st.metric("Clarity Score", f"{clarity_score:.1f}/100")
+                        st.info(f"Target: Min {target_min}")
+                    
+                    elif focus_area == "confidence":
+                        confidence_score = analysis.get("confidence_score", 0)
+                        target_min = analysis.get("target_min", 70)
+                        st.metric("Confidence", f"{confidence_score:.1f}/100")
+                        st.info(f"Target: Min {target_min}")
+                    
+                    elif focus_area == "tone":
+                        tone = analysis.get("tone_classification", "NEUTRAL")
+                        target_tones = analysis.get("target_tones", ["POSITIVE"])
+                        st.metric("Primary Tone", tone.title())
+                        st.info(f"Target: {', '.join(t.title() for t in target_tones)}")
+                        
+                        # Show tone breakdown
+                        tone_scores = analysis.get("tone_scores", {})
+                        if tone_scores:
+                            with st.expander("See tone breakdown"):
+                                for tone, score in tone_scores.items():
+                                    st.progress(score, text=f"{tone.title()}: {score*100:.1f}%")
+
+                # Feedback messages section
+                st.divider()
+                st.subheader("💡 Feedback & Suggestions")
+                feedback_messages = analysis.get("feedback", [])
+                for message in feedback_messages:
+                    if "great" in message.lower() or "excellent" in message.lower():
+                        st.success(message)
                     else:
-                        st.warning(f"💡 {total} filler words detected.")
-                        for word, count in filler_data.get("per_filler", {}).items():
-                            st.write(f"- '{word}': {count} times")
-
-                elif focus_area == "clarity":
-                    clarity = feedback.get("clarity", {}).get("score", 0)
-                    st.metric("Clarity Score", f"{clarity}/100")
-
-                elif focus_area == "confidence":
-                    confidence = feedback.get("confidence", {}).get("score", 0)
-                    st.metric("Confidence Score", f"{confidence}/100")
-
-                elif focus_area == "tone":
-                    tone_data = feedback.get("tone", {})
-                    if tone_data:
-                        dominant_tone = max(tone_data.get("raw", {}).items(), key=lambda x: x[1])[0]
-                        st.metric("Primary Tone", dominant_tone.title())
-                        st.write("Tone Distribution:")
-                        for emotion, score in tone_data.get("raw", {}).items():
-                            st.progress(score, text=f"{emotion}: {score * 100:.1f}%")
+                        st.info(message)
 
                 # --- Constraint results ---
                 st.divider()
