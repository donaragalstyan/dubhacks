--- conflicted
+++ resolved
@@ -95,9 +95,6 @@
 
 def lambda_handler(event, context):
     try:
-<<<<<<< HEAD
-        body = json.loads(event.get("body", "{}"))
-=======
         # Get the body, handling both string and dict cases
         body = event.get("body", {})
         if isinstance(body, str):
@@ -116,7 +113,6 @@
                 "body": json.dumps({"message": "Request body must be an object"})
             }
             
->>>>>>> 243a00d6
         recording_url = body.get("recordingUrl")
         constraints = body.get("constraints", {})
 
